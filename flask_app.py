--- conflicted
+++ resolved
@@ -49,285 +49,6 @@
 def calculate():
     """Process calculation and return results"""
     try:
-<<<<<<< HEAD
-        # Get form data
-        data = request.get_json()
-        print(f"Received data: {data}")  # Debug logging
-        
-        # Extract and clean parameters
-        property_price = clean_numeric_input(data.get('property_price', 0))
-        down_payment = clean_numeric_input(data.get('down_payment', 0))
-        loan_term = int(data.get('loan_term', 30))
-        interest_rate = clean_numeric_input(data.get('interest_rate', 0))
-        interest_type = data.get('interest_type', 'apr')
-        annual_rental_income = clean_numeric_input(data.get('base_monthly_rent', 0))  # This is actually annual income
-        base_monthly_rent = annual_rental_income / 12  # Convert to monthly
-        occupancy_rate = clean_numeric_input(data.get('occupancy_rate', 95))
-        rent_growth = clean_numeric_input(data.get('rent_growth', 0))
-        enhancement_costs = clean_numeric_input(data.get('enhancement_costs', 0))
-        hoa_fees_annual = clean_numeric_input(data.get('hoa_fees_annual', 0))
-        holding_period = int(data.get('holding_period', 10))
-        resale_value = clean_numeric_input(data.get('resale_value', 0))
-        
-        print(f"Processed values: price={property_price}, down={down_payment}, annual_rent={annual_rental_income}, monthly_rent={base_monthly_rent}")  # Debug logging
-        
-        # Create calculator instance
-        calc = FinancialCalculator(
-            property_price=property_price,
-            down_payment=down_payment,
-            loan_term=loan_term,
-            interest_rate=interest_rate,
-            interest_type=interest_type,
-            base_monthly_rent=base_monthly_rent,
-            occupancy_rate=occupancy_rate,
-            rent_growth=rent_growth,
-            enhancement_costs=enhancement_costs,
-            hoa_fees_annual=hoa_fees_annual,
-            holding_period=holding_period,
-            resale_value=resale_value
-        )
-        
-        # Get scenario analysis
-        scenarios = calc.get_scenario_analysis()
-        
-        # Get advanced metrics
-        advanced_metrics = get_advanced_metrics(calc)
-        
-        # Prepare charts data
-        charts_data = prepare_charts_data(calc, scenarios, advanced_metrics)
-        
-        # Format response
-        response = {
-            'success': True,
-            'scenarios': scenarios,
-            'advanced_metrics': advanced_metrics,
-            'charts': charts_data,
-            'calculator_data': {
-                'total_investment': calc.get_total_initial_investment(),
-                'loan_amount': calc.get_loan_amount(),
-                'monthly_payment': calc.get_monthly_payment(),
-                'total_interest': calc.get_total_interest(),
-                'break_even_years': advanced_metrics['payback_period'],
-                'occupancy_rate': calc.occupancy_rate,
-                'hoa_fees_annual': calc.hoa_fees_annual
-            }
-        }
-        
-        # Sanitize the response to handle infinity and NaN values
-        sanitized_response = sanitize_json_data(response)
-        
-        return jsonify(sanitized_response)
-        
-    except Exception as e:
-        import traceback
-        error_trace = traceback.format_exc()
-        print(f"Error in calculation: {str(e)}")
-        print(f"Full traceback:\n{error_trace}")
-        return jsonify({
-            'success': False,
-            'error': str(e)
-        }), 400
-
-def prepare_charts_data(calc, scenarios, advanced_metrics):
-    """Prepare chart data for frontend"""
-    
-    # KPI Cards data
-    kpi_data = {
-        'monthly_cash_flow': scenarios['base']['monthly_cash_flow'],
-        'annual_roi': scenarios['base']['roi'],
-        'total_investment': calc.get_total_initial_investment(),
-        'break_even_years': advanced_metrics['payback_period']
-    }
-    
-    # Cash Flow Performance Chart (Area Chart)
-    years = list(range(1, calc.holding_period + 1))
-    cash_flow_data = {
-        'years': years,
-        'scenarios': {}
-    }
-    
-    for scenario_key, scenario_name in [('conservative', 'Conservative'), ('base', 'Base'), ('optimistic', 'Optimistic')]:
-        schedule = scenarios[scenario_key]['cash_flow_schedule']
-        cumulative = []
-        total = 0
-        for cf in schedule:
-            total += cf
-            cumulative.append(total)
-        cash_flow_data['scenarios'][scenario_name] = cumulative
-    
-    # Investment Breakdown (Donut Chart)
-    investment_breakdown = {
-        'labels': ['Down Payment', 'Enhancement Costs', 'Loan Amount'],
-        'values': [calc.down_payment, calc.enhancement_costs, calc.get_loan_amount()],
-        'colors': ['#4285F4', '#34A853', '#FBBC04']
-    }
-    
-    # ROI Comparison (Bar Chart)
-    roi_comparison = {
-        'labels': ['Conservative', 'Base', 'Optimistic'],
-        'values': [scenarios['conservative']['roi'], scenarios['base']['roi'], scenarios['optimistic']['roi']],
-        'colors': ['#6C757D', '#4285F4', '#34A853']
-    }
-    
-    return {
-        'kpi_data': kpi_data,
-        'cash_flow_data': cash_flow_data,
-        'investment_breakdown': investment_breakdown,
-        'roi_comparison': roi_comparison,
-        'break_even_amount': calc.get_total_initial_investment()
-    }
-=======
-        if v is None or v == "":
-            return default
-        return float(v)
-    except Exception:
-        return default
-
-
-def _compute_with_repo(payload: Dict[str, Any]) -> Tuple[Dict[str, Any], List[Dict[str, Any]]]:
-    # Try your own compute functions first
-    if FC:
-        if hasattr(FC, "calculate_metrics"):
-            res = FC.calculate_metrics(payload)  # type: ignore[attr-defined]
-            if isinstance(res, tuple) and len(res) == 2:
-                return res  # type: ignore[return-value]
-            if isinstance(res, dict):
-                return res["metrics"], res["yearly"]  # type: ignore[index]
-        if hasattr(FC, "run"):
-            out = FC.run(payload)  # type: ignore[attr-defined]
-            return out["metrics"], out["yearly"]  # type: ignore[index]
-
-    # Fallback demo compute (UI always renders)
-    years = list(range(1, int(payload.get("exit_year", 10)) + 1))
-    annual_rent = float(payload.get("annual_rent", 0))
-    rent_g = float(payload.get("rent_growth", 0))
-    opex_pct = float(payload.get("opex_percent", 0))
-    insurance = float(payload.get("insurance", 0))
-    hoa = float(payload.get("hoa", 0))
-    debt_service = 50_000.0
-
-    rents = [annual_rent * ((1 + rent_g) ** (y - 1)) for y in years]
-    expenses = [r * opex_pct + insurance + hoa for r in rents]
-    cashflows = [r - e - debt_service for r, e in zip(rents, expenses)]
-    monthly_cf = (sum(cashflows) / len(cashflows) / 12) if cashflows else 0.0
-    metrics = {
-        "monthly_cash_flow": monthly_cf,
-        "annual_cash_flow": monthly_cf * 12,
-        "cash_on_cash": 0.12,
-        "irr": 0.11,
-        "cap_rate": 0.065,
-        "dscr": 1.25,
-        "payback_years": 8.4,
-        "total_roi": 0.82,
-        "noi_y1": (rents[0] - expenses[0]) if rents else 0.0,
-    }
-    yearly = [
-        {
-            "year": y,
-            "rent": rents[y - 1],
-            "expenses": expenses[y - 1],
-            "noi": rents[y - 1] - expenses[y - 1],
-            "debt_service": debt_service,
-            "cash_flow": cashflows[y - 1],
-            "equity": 100_000 + 20_000 * (y - 1),
-        }
-        for y in years
-    ]
-    return metrics, yearly
-
-
-@app.route("/")
-def landing():
-    return render_template("landing.html")
-
-
-@app.route("/analyzer", methods=["GET"])
-def analyzer():
-    return render_template("analyzer_form.html")
-
-
-@app.route("/dashboard", methods=["POST"])
-def dashboard():
-    form = request.form
-
-    payload = dict(
-        currency=form.get("currency", "SAR"),
-        purchase_price=_to_float(form.get("purchase_price")),
-        down_payment=_to_float(form.get("down_payment")),
-        interest_rate=_to_float(form.get("interest_rate")) / 100.0,
-        loan_years=int(_to_float(form.get("loan_years"), 0)) or 0,
-        annual_rent=_to_float(form.get("annual_rent")),
-        exit_year=10,
-    )
-
-    metrics, yearly = _compute_with_repo(payload)
-    if "annual_cash_flow" not in metrics and "monthly_cash_flow" in metrics:
-        metrics["annual_cash_flow"] = metrics["monthly_cash_flow"] * 12
-
-    years = [row.get("year") for row in yearly]
-    rents = [float(row.get("rent", 0)) for row in yearly]
-    expenses = [float(row.get("expenses", 0)) for row in yearly]
-    cashflows = [float(row.get("cash_flow", 0)) for row in yearly]
-
-    results = dict(
-        as_of=date.today().isoformat(),
-        currency_symbol=_currency_symbol(payload["currency"]),
-        metrics=metrics,
-        yearly=yearly,
-        years=years,
-        rents=rents,
-        expenses=expenses,
-        cashflows=cashflows,
-        payload=payload,
-    )
-
-    session["last_results"] = results
-    return render_template(
-        "dashboard.html",
-        as_of=results["as_of"],
-        currency_symbol=results["currency_symbol"],
-        metrics=results["metrics"],
-        yearly=results["yearly"],
-        years=results["years"],
-        rents=results["rents"],
-        expenses=results["expenses"],
-        cashflows=results["cashflows"],
-    )
-
-
-@app.route("/export/pdf")
-def export_pdf():
-    results = session.get("last_results")
-    if not results:
-        flash("Run an analysis first.")
-        return redirect(url_for("landing"))
-
-    if RG and hasattr(RG, "generate_pdf"):
-        try:
-            pdf_bytes = RG.generate_pdf(results)  # type: ignore[attr-defined]
-            return send_file(
-                io.BytesIO(pdf_bytes),
-                mimetype="application/pdf",
-                as_attachment=True,
-                download_name="RealEstateAnalyzer.pdf",
-            )
-        except Exception as e:
-            flash(f"PDF export failed: {e}")
-            return redirect(url_for("landing"))
-
-    from reportlab.lib.pagesizes import A4
-    from reportlab.pdfgen import canvas
-
-    buf = io.BytesIO()
-    c = canvas.Canvas(buf, pagesize=A4)
-    c.drawString(72, 800, "Real Estate Analyzer — PDF export placeholder")
-    c.drawString(72, 780, f"As of: {results['as_of']}")
-    c.drawString(72, 760, f"Cash-on-Cash: {results['metrics'].get('cash_on_cash', 0):.2%}")
-    c.save()
-    buf.seek(0)
-    return send_file(buf, mimetype="application/pdf", as_attachment=True, download_name="RealEstateAnalyzer.pdf")
-
->>>>>>> a8ec7d4c
 
 @app.route('/export_excel', methods=['POST'])
 def export_excel():
